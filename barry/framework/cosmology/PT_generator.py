import platform
from functools import lru_cache

import numpy as np
import inspect
import os
import logging
from scipy import integrate, special, interpolate
import sys
import pickle
sys.path.append("../../../")

from barry.framework.cosmology.power_spectrum_smoothing import smooth, validate_smooth_method

# TODO: Add options for mnu, h0 default, omega_b, etc
# TODO: Expand to work for smoothing kernels other than Gaussian (perhaps the user can choose Gaussian, Tophat, CIC)
# TODO: Add some basic checks of CAMBGenerator to make sure it is valid
class PTGenerator(object):
    def __init__(self, CAMBGenerator, smooth_type="hinton2017", recon_smoothing_scale=10.0, mpi_comm=None):
        """ 
        Precomputes certain integrals over the camb power spectrum for efficiency given a list of smoothing scales. Access ks via self.ks, and use get_data for an array
        of all the Perturbation Theory integrals.
        """
        self.logger = logging.getLogger("barry")
        self.smooth_type = smooth_type.lower()
        self.mpi_comm = mpi_comm
        if not validate_smooth_method(smooth_type):
            exit(0)
        self.recon_smoothing_scale = recon_smoothing_scale

        # We should check here that CAMBGenerator points to some pk_lin.
        self.CAMBGenerator = CAMBGenerator

        self.data_dir = os.path.dirname(os.path.abspath(inspect.stack()[0][1])) + os.sep + "data/"
        self.filename = self.data_dir + f"PT_{int(self.CAMBGenerator.redshift * 100)}_{self.CAMBGenerator.om_resolution}_{self.CAMBGenerator.h0_resolution}_{self.smooth_type}_{int(self.recon_smoothing_scale * 100)}.pkl"

        self.data = None
        self.logger.info(f"Creating PT data with {self.CAMBGenerator.om_resolution} x {self.CAMBGenerator.h0_resolution}")

    def load_data(self):
        if not os.path.exists(self.filename):
            self.data = self._generate_data()
        else:
            self.logger.info("Loading existing PT data")
            with open(self.filename, "rb") as f:
                self.data = pickle.load(f)

    @lru_cache(maxsize=512)
    def get_data(self, om=0.3121, h0=0.6751):
        """ Returns the PT integrals: Sigma, Sigma_dd, Sigma_ss, Sigma_dd,nl, Sigma_sd,nl, Sigma_ss,nl, Sigma_rs,
            R_1, R_2 and the SPT integrals"""
        if self.data is None:
            self.load_data()
        omch2 = (om - self.CAMBGenerator.omega_b) * h0 * h0
        data = self._interpolate(omch2, h0)
        return data

    def _generate_points(self, indexes):
        self.logger.info("Generating PT data")
        os.makedirs(self.data_dir, exist_ok=True)

        # Compute the smoothing kernel (assumes a Gaussian smoothing kernel)
        smoothing_kernel = np.exp(-self.CAMBGenerator.ks ** 2 * self.recon_smoothing_scale ** 2 / 4.0)

        # Run CAMBGenerator.get_data once to ensure the data is loaded under CAMBGenerator.data
        _, _ = self.CAMBGenerator.get_data()

        # Generate a grid of values for R1, R2, Imn and Jmn
        nx = 200
        xs = np.linspace(-0.999, 0.999, nx)
        r = np.outer(self.CAMBGenerator.ks,1.0/self.CAMBGenerator.ks)
        R1 = -(1.0 + r**2)/(24.0*r**2)*(3.0 - 14.0*r**2 + 3.0*r**4) + (r**2-1.0)**4/(16.0*r**3)*np.log(np.fabs((1.0+r)/(1.0-r)))
        R2 =  (1.0 - r**2)/(24.0*r**2)*(3.0 -  2.0*r**2 + 3.0*r**4) + (r**2-1.0)**3*(1.0+r**2)/(16.0*r**3)*np.log(np.fabs((1.0+r)/(1.0-r)))
        J00 = (12.0/r**2 - 158.0 + 100.0*r**2 - 42.0*r**4 + 3.0*(r**2-1.0)**3*(2.0+7.0*r**2)/r**3*np.log(np.fabs((1.0+r)/(1.0-r))))/3024.0
        J01 = (24.0/r**2 - 202.0 +  56.0*r**2 - 30.0*r**4 + 3.0*(r**2-1.0)**3*(4.0+5.0*r**2)/r**3*np.log(np.fabs((1.0+r)/(1.0-r))))/3024.0
        J11 = (12.0/r**2 -  82.0 +   4.0*r**2 -  6.0*r**4 + 3.0*(r**2-1.0)**3*(2.0+    r**2)/r**3*np.log(np.fabs((1.0+r)/(1.0-r))))/1008.0

        # We get NaNs in R1, R2 etc., when r = 1.0 (diagonals). We manually set these to the correct values.
        # We also get numerical issues for large/small r, so we set these manually to asymptotic limits
        R1[np.diag_indices(len(self.CAMBGenerator.ks))] = 2.0 / 3.0
        R2[np.diag_indices(len(self.CAMBGenerator.ks))] = 0.0
        J00[np.diag_indices(len(self.CAMBGenerator.ks))] = -11.0 / 378.0
        J01[np.diag_indices(len(self.CAMBGenerator.ks))] = -19.0 / 378.0
        J11[np.diag_indices(len(self.CAMBGenerator.ks))] = -27.0 / 378.0
        index = np.where(r < 1.0e-3)
        R1[index] = 16.0 / 15.0 * r[index] ** 2
        R2[index] = 4.0 / 15.0 * r[index] ** 2
        J00[index] = -168.0 / 3024.0
        J01[index] = -168.0 / 3024.0
        J11[index] = -168.0 / 3024.0
        index = np.where(r > 1.0e3)
        R1[index] = 16.0 / 15.0
        R2[index] = 4.0 / 15.0
        J00[index] = -97.6 / 3024.0
        J01[index] = -200.0 / 3024.0
        J11[index] = -1.0 / 10.0

        rank = 0 if self.mpi_comm is None else mpi_comm.Get_rank()

        data = {}
        for key in ["sigma", "sigma_dd", "sigma_ss", "sigma_nl", "sigma_dd_nl", "sigma_sd_nl", "sigma_ss_nl",
                    "sigma_dd_rs", "sigma_ss_rs"]:
            data[key] = np.zeros((self.CAMBGenerator.om_resolution, self.CAMBGenerator.h0_resolution))
        for key in ["R1", "R2", "J00", "J01", "J11", "I00", "I01", "I11"]:
            data[key] = np.zeros((self.CAMBGenerator.om_resolution, self.CAMBGenerator.h0_resolution, self.CAMBGenerator.k_num))

        for i, j in indexes:
            omch2 = self.CAMBGenerator.omch2s[i]
            h0 = self.CAMBGenerator.h0s[j]

            self.logger.debug("Rank %d Generating %d:%d  %0.3f  %0.3f" % (rank, i, j, omch2, h0))

            # Get the CAMB power spectrum and spline it
            r_drag, pk_lin = self.CAMBGenerator.data[i, j, 0], self.CAMBGenerator.data[i, j, 1:]

            # Get the spherical bessel functions
            j0 = special.jn(0, r_drag*self.CAMBGenerator.ks)
            j2 = special.jn(2, r_drag*self.CAMBGenerator.ks)

            # Get the smoothed linear power spectrum which we need to calculate the
            # BAO damping and SPT integrals used in the Noda2017 model
            om = omch2/(h0 * h0) + self.CAMBGenerator.omega_b
            pk_smooth_lin = smooth(self.CAMBGenerator.ks, pk_lin, method=self.smooth_type, om=om, h0=h0)
            pk_smooth_spline = interpolate.splrep(self.CAMBGenerator.ks, pk_smooth_lin)

            # Sigma^2
            data["sigma"][i, j] = integrate.simps(pk_lin, self.CAMBGenerator.ks)/(6.0*np.pi**2)

            # Sigma^2_dd, Sigma^2_ss   (Seo2016-LPT model)
            data["sigma_dd"][i, j] = integrate.simps(pk_lin*(1.0 - smoothing_kernel)**2, self.CAMBGenerator.ks)/(6.0*np.pi**2)
            data["sigma_ss"][i, j] = integrate.simps(pk_lin*smoothing_kernel**2, self.CAMBGenerator.ks)/(6.0*np.pi**2)

            # Sigma^2_nl, Sigma^2_dd,nl, Sigma^2_sd,nl Sigma^2_ss,nl (Ding2018-EFT model)
            data["sigma_nl"][i, j] = integrate.simps(pk_lin*(1.0 - j0),self.CAMBGenerator.ks)/(6.0*np.pi**2)
            data["sigma_dd_nl"][i, j] = integrate.simps(pk_lin*(1.0 - smoothing_kernel)**2*(1.0 - j0),self.CAMBGenerator.ks)/(6.0*np.pi**2)
            data["sigma_dd_nl"][i, j] = integrate.simps(pk_lin*(0.5*(smoothing_kernel**2-(1.0 - smoothing_kernel)**2) - j0*smoothing_kernel*(1.0 - smoothing_kernel)),self.CAMBGenerator.ks)/(6.0*np.pi**2)
            data["sigma_sd_nl"][i, j] = integrate.simps(pk_lin*smoothing_kernel**2*(1.0 - j0),self.CAMBGenerator.ks)/(6.0*np.pi**2)

            # Sigma^2_dd,rs, Sigma^2_ss,rs (Noda2017 model)
            data["sigma_dd_rs"][i, j] = integrate.simps(pk_smooth_lin*(1.0 - j0 + 2.0*j2),self.CAMBGenerator.ks)/(6.0*np.pi**2)
            data["sigma_ss_rs"][i, j] = integrate.simps(pk_smooth_lin*j2,self.CAMBGenerator.ks)/(2.0*np.pi**2)

            # R_1/P_lin, R_2/P_lin
            data["R1"][i, j, :] = self.CAMBGenerator.ks**3*integrate.simps(pk_lin*R1, self.CAMBGenerator.ks, axis=0)/(4.0*np.pi**2)
            data["R2"][i, j, :] = self.CAMBGenerator.ks**3*integrate.simps(pk_lin*R2, self.CAMBGenerator.ks, axis=0)/(4.0*np.pi**2)

            # J_00, J_01, J_11
            data["J00"][i, j, :] = 3.0*self.CAMBGenerator.ks**3*integrate.simps(pk_smooth_lin*J00, self.CAMBGenerator.ks, axis=0)/(np.pi**2)
            data["J01"][i, j, :] = 3.0*self.CAMBGenerator.ks**3*integrate.simps(pk_smooth_lin*J01, self.CAMBGenerator.ks, axis=0)/(np.pi**2)
            data["J11"][i, j, :] = 3.0*self.CAMBGenerator.ks**3*integrate.simps(pk_smooth_lin*J11, self.CAMBGenerator.ks, axis=0)/(np.pi**2)

            # I_00/P_sm,lin, I_01/P_sm,lin, I_02/P_sm,lin
            for k, kval in enumerate(self.CAMBGenerator.ks):
                rvals = r[0:, k]
                rx = np.outer(rvals, xs)
                y = kval * np.sqrt(-2.0*rx.T + 1.0 + rvals**2)
                pk_smooth_interp = interpolate.splev(y, pk_smooth_spline)
                index = np.where(np.logical_and(y<self.CAMBGenerator.k_min,y>self.CAMBGenerator.k_max))
                pk_smooth_interp[index] = 0.0
                r2pk = rvals ** 2 * pk_smooth_lin
                IP0 = kval**2*((-10.0*rx*xs + 7.0*xs).T + 3.0*rvals) / (14.0 * rvals * y**2)
                IP1 = kval**2*((- 6.0*rx*xs + 7.0*xs).T - rvals) / (14.0 * rvals * y**2)
                data["I00"][i, j, :] = integrate.simps(r2pk * integrate.simps(pk_smooth_interp*IP0*IP0, xs, axis=0), rvals)
                data["I01"][i, j, :] = integrate.simps(r2pk * integrate.simps(pk_smooth_interp*IP0*IP1, xs, axis=0), rvals)
                data["I11"][i, j, :] = integrate.simps(r2pk * integrate.simps(pk_smooth_interp*IP1*IP1, xs, axis=0), rvals)
            data["I00"][i, j, :] *= self.CAMBGenerator.ks**3/(2.0*np.pi**2)/pk_smooth_lin
            data["I01"][i, j, :] *= self.CAMBGenerator.ks**3/(2.0*np.pi**2)/pk_smooth_lin
            data["I11"][i, j, :] *= self.CAMBGenerator.ks**3/(2.0*np.pi**2)/pk_smooth_lin
        return data

    def _generate_data(self):
        omch2s = self.CAMBGenerator.omch2s
        h0s = self.CAMBGenerator.h0s
        all_indexes = [(i, j) for i in range(len(omch2s)) for j in range(len(h0s))]

        if self.mpi_comm is None:
            self.logger.info("Running generation locally")
            delegations = [all_indexes]
            all_results = [self._generate_points(all_indexes)]
            rank = 0
        else:
            self.logger.info("Running generation via MPI")
            size = self.mpi_comm.Get_size()
            delegations = [all_indexes[i::size] for i in range(size)]
            run_indexes = self.mpi_comm.scatter(delegations, root=0)
            results = self._generate_points(run_indexes)
            all_results = self.mpi_comm.gather(results, root=0)
            rank = self.mpi_comm.Get_rank()

        if rank == 0:
            data = all_results[0]
            if len(all_results) > 1:
                for inds, new_data in zip(delegations[1:], all_results[1:]):
                    for key in data.keys():
                        dims = len(data[key].shape)
                        for i, j in inds:
                            if dims == 2:
                                data[key][i, j] = new_data[key][i, j]
                            else:
                                data[key][i, j, :] = new_data[key][i, j, :]

            self.logger.info(f"Saving to {self.filename}")
            for key in data.keys():
                if isinstance(data[key], np.ndarray):
                    data[key] = data[key].astype(np.float32)

            with open(self.filename, "wb") as f:
                pickle.dump(data, f)
            return data
        else:
            return None

    def _interpolate(self, omch2, h0):
        """ Performs bilinear interpolation on the entire pk array """
        omch2_index = 1.0 * (self.CAMBGenerator.om_resolution - 1) * (omch2 - self.CAMBGenerator.omch2s[0]) / (self.CAMBGenerator.omch2s[-1] - self.CAMBGenerator.omch2s[0])

        if self.CAMBGenerator.h0_resolution == 1:
            h0_index = 0
        else:
            h0_index = 1.0 * (self.CAMBGenerator.h0_resolution - 1) * (h0 - self.CAMBGenerator.h0s[0]) / (self.CAMBGenerator.h0s[-1] - self.CAMBGenerator.h0s[0])

        x = omch2_index - np.floor(omch2_index)
        y = h0_index - np.floor(h0_index)

        data = self.data
        result = {}
        for key in data.keys():

            v1 = data[key][int(np.floor(omch2_index)), int(np.floor(h0_index))]  # 00
            v2 = data[key][int(np.ceil(omch2_index)), int(np.floor(h0_index))]   # 01

            if self.CAMBGenerator.h0_resolution == 1:
                result[key] = v1 * (1 - x) * (1 - y) + v2 * x * (1 - y)
            else:
                v3 = data[key][int(np.floor(omch2_index)), int(np.ceil(h0_index))]  # 10
                v4 = data[key][int(np.ceil(omch2_index)), int(np.ceil(h0_index))]  # 11
                result[key] = v1 * (1 - x) * (1 - y) + v2 * x * (1 - y) + v3 * y * (1 - x) + v4 * x * y
        return result


def test_rand_h0const():
    g = CambGenerator()
    PT_g = PTGenerator(g)
    PT_g.load_data()

    def fn():
        g.get_data(np.random.uniform(0.1, 0.2))
    return fn


def test_rand():
    g = CambGenerator()
    g.load_data()

    def fn():
        g.get_data(np.random.uniform(0.1, 0.2), h0=np.random.uniform(60, 80))
    return fn


if __name__ == "__main__":
    import sys
    sys.path.append("../../..")
    from barry.framework.cosmology.camb_generator import CambGenerator
<<<<<<< HEAD
    logging.basicConfig(level=logging.DEBUG, format="[%(levelname)7s |%(funcName)15s]   %(message)s")
    logging.getLogger('matplotlib').setLevel(logging.WARNING)

    if "centos" in platform.platform():
        import argparse
        # Set up command line arguments
        parser = argparse.ArgumentParser()
        parser.add_argument("--om_resolution", type=int, default=101, help="Num of Omch2s to generate")
        parser.add_argument("--h0_resolution", type=int, default=1, help="Num of h0s to generate")
        parser.add_argument("--recon_smoothing_scale", type=float, default=21.21)
        args = parser.parse_args()

        from mpi4py import MPI
        mpi_comm = MPI.COMM_WORLD
        generator = CambGenerator(om_resolution=args.om_resolution, h0_resolution=args.h0_resolution)
        PT_generator = PTGenerator(generator, recon_smoothing_scale=args.recon_smoothing_scale, mpi_comm=mpi_comm)
        PT_generator._generate_data()

    else:
        generator = CambGenerator(om_resolution=2)
        PT_generator = PTGenerator(generator, recon_smoothing_scale=21.21)
        PT_generator.get_data()

        #import timeit
        #n = 1000
        #print("Takes on average, %.1f microseconds" % (timeit.timeit(test_rand_h0const(), number=n) * 1e6 / n))

        # import matplotlib.pyplot as plt
        nvals = 100
        sigmas = np.empty((nvals, 9))
        oms = np.linspace(0.2, 0.4, nvals)
        for i, om in enumerate(oms):
            data = PT_generator.get_data(om)

        # plt.plot(oms, sigmas[0:, 0], label=r"$\Sigma^{2}$")
        # plt.plot(oms, sigmas[0:, 1], label=r"$\Sigma^{2}_{dd}$")
        # plt.plot(oms, sigmas[0:, 2], label=r"$\Sigma^{2}_{ss}$")
        # plt.plot(oms, sigmas[0:, 3], label=r"$\Sigma^{2}_{nl}$")
        # plt.plot(oms, sigmas[0:, 4], label=r"$\Sigma^{2}_{dd,nl}$")
        # plt.plot(oms, sigmas[0:, 5], label=r"$\Sigma^{2}_{sd,nl}$")
        # plt.plot(oms, sigmas[0:, 6], label=r"$\Sigma^{2}_{ss,nl}$")
        # plt.plot(oms, sigmas[0:, 7], label=r"$\Sigma^{2}_{dd,rs}$")
        # plt.plot(oms, sigmas[0:, 8], label=r"$\Sigma^{2}_{ss,rs}$")
        # plt.ylim(0.0, 50.0)
        # plt.legend()
        # plt.show()
        #
        # plt.plot(PT_generator.CAMBGenerator.ks, PT_generator.get_data(0.2)[9], label=r"$R_{1}(\Omega_{m}=0.2)$")
        # plt.plot(PT_generator.CAMBGenerator.ks, PT_generator.get_data(0.3)[9], label=r"$R_{1}(\Omega_{m}=0.3)$")
        # plt.plot(PT_generator.CAMBGenerator.ks, -PT_generator.get_data(0.2)[10], label=r"$-R_{2}(\Omega_{m}=0.2)$")
        # plt.plot(PT_generator.CAMBGenerator.ks, -PT_generator.get_data(0.3)[10], label=r"$-R_{2}(\Omega_{m}=0.3)$")
        # plt.ylim(1.0e-8, 1.0e5)
        # plt.xscale("log")
        # plt.yscale("log")
        # plt.legend()
        # plt.show()
        #
        # pk_lin = generator.get_data(0.3121)[1]
        # pk_smooth_lin = smooth(generator.ks, pk_lin, method=PT_generator.smooth_type)
        # plt.plot(PT_generator.CAMBGenerator.ks, generator.get_data(0.3121)[1], label=r"$P(k)$")
        # plt.plot(PT_generator.CAMBGenerator.ks, pk_smooth_lin*(1.0 + PT_generator.get_data(0.3121)[11] + PT_generator.get_data(0.3121)[14]), label=r"$P_{sm,\delta \delta}(\Omega_{m}=0.3)$")
        # plt.plot(PT_generator.CAMBGenerator.ks, pk_smooth_lin*(1.0 + PT_generator.get_data(0.3121)[12] + PT_generator.get_data(0.3121)[15]), label=r"$P_{sm,\delta \theta}(\Omega_{m}=0.3)$")
        # plt.plot(PT_generator.CAMBGenerator.ks, pk_smooth_lin*(1.0 + PT_generator.get_data(0.3121)[13] + PT_generator.get_data(0.3121)[16]), label=r"$P_{sm,\theta \theta}(\Omega_{m}=0.3)$")
        # plt.xscale("log")
        # plt.yscale("log")
        # plt.legend()
        # plt.show()
=======
    import pandas as pd

    logging.basicConfig(level=logging.DEBUG, format="[%(levelname)7s |%(funcName)15s]   %(message)s")
    logging.getLogger('matplotlib').setLevel(logging.WARNING)
    generator = CambGenerator(om_resolution=20)
    PT_generator = PTGenerator(generator, recon_smoothing_scale=21.21)
    PT_generator.get_data()
    #import timeit
    #n = 1000
    #print("Takes on average, %.1f microseconds" % (timeit.timeit(test_rand_h0const(), number=n) * 1e6 / n))

    # import matplotlib.pyplot as plt
    # nvals = 100
    # sigmas = np.empty((nvals, 9))
    # oms = np.linspace(0.2,0.4,nvals)
    # for i, om in enumerate(oms):
    #     sigmas[i] = PT_generator.get_data(om)[0:9]
    #
    # plt.plot(oms, sigmas[0:, 0], label=r"$\Sigma^{2}$")
    # plt.plot(oms, sigmas[0:, 1], label=r"$\Sigma^{2}_{dd}$")
    # plt.plot(oms, sigmas[0:, 2], label=r"$\Sigma^{2}_{ss}$")
    # plt.plot(oms, sigmas[0:, 3], label=r"$\Sigma^{2}_{nl}$")
    # plt.plot(oms, sigmas[0:, 4], label=r"$\Sigma^{2}_{dd,nl}$")
    # plt.plot(oms, sigmas[0:, 5], label=r"$\Sigma^{2}_{sd,nl}$")
    # plt.plot(oms, sigmas[0:, 6], label=r"$\Sigma^{2}_{ss,nl}$")
    # plt.plot(oms, sigmas[0:, 7], label=r"$\Sigma^{2}_{dd,rs}$")
    # plt.plot(oms, sigmas[0:, 8], label=r"$\Sigma^{2}_{ss,rs}$")
    # plt.ylim(0.0, 50.0)
    # plt.legend()
    # plt.show()
    #
    # plt.plot(PT_generator.CAMBGenerator.ks, PT_generator.get_data(0.2)[9], label=r"$R_{1}(\Omega_{m}=0.2)$")
    # plt.plot(PT_generator.CAMBGenerator.ks, PT_generator.get_data(0.3)[9], label=r"$R_{1}(\Omega_{m}=0.3)$")
    # plt.plot(PT_generator.CAMBGenerator.ks, -PT_generator.get_data(0.2)[10], label=r"$-R_{2}(\Omega_{m}=0.2)$")
    # plt.plot(PT_generator.CAMBGenerator.ks, -PT_generator.get_data(0.3)[10], label=r"$-R_{2}(\Omega_{m}=0.3)$")
    # plt.ylim(1.0e-8, 1.0e5)
    # plt.xscale("log")
    # plt.yscale("log")
    # plt.legend()
    # plt.show()
    #
    # pk_lin = generator.get_data(0.3121)[1]
    # pk_smooth_lin = smooth(generator.ks, pk_lin, method=PT_generator.smooth_type)
    # plt.plot(PT_generator.CAMBGenerator.ks, generator.get_data(0.3121)[1], label=r"$P(k)$")
    # plt.plot(PT_generator.CAMBGenerator.ks, pk_smooth_lin*(1.0 + PT_generator.get_data(0.3121)[11] + PT_generator.get_data(0.3121)[14]), label=r"$P_{sm,\delta \delta}(\Omega_{m}=0.3)$")
    # plt.plot(PT_generator.CAMBGenerator.ks, pk_smooth_lin*(1.0 + PT_generator.get_data(0.3121)[12] + PT_generator.get_data(0.3121)[15]), label=r"$P_{sm,\delta \theta}(\Omega_{m}=0.3)$")
    # plt.plot(PT_generator.CAMBGenerator.ks, pk_smooth_lin*(1.0 + PT_generator.get_data(0.3121)[13] + PT_generator.get_data(0.3121)[16]), label=r"$P_{sm,\theta \theta}(\Omega_{m}=0.3)$")
    # plt.xscale("log")
    # plt.yscale("log")
    # plt.legend()
    # plt.show()
>>>>>>> e0d5c79d
<|MERGE_RESOLUTION|>--- conflicted
+++ resolved
@@ -261,7 +261,8 @@
     import sys
     sys.path.append("../../..")
     from barry.framework.cosmology.camb_generator import CambGenerator
-<<<<<<< HEAD
+    import pandas as pd
+
     logging.basicConfig(level=logging.DEBUG, format="[%(levelname)7s |%(funcName)15s]   %(message)s")
     logging.getLogger('matplotlib').setLevel(logging.WARNING)
 
@@ -328,57 +329,4 @@
         # plt.xscale("log")
         # plt.yscale("log")
         # plt.legend()
-        # plt.show()
-=======
-    import pandas as pd
-
-    logging.basicConfig(level=logging.DEBUG, format="[%(levelname)7s |%(funcName)15s]   %(message)s")
-    logging.getLogger('matplotlib').setLevel(logging.WARNING)
-    generator = CambGenerator(om_resolution=20)
-    PT_generator = PTGenerator(generator, recon_smoothing_scale=21.21)
-    PT_generator.get_data()
-    #import timeit
-    #n = 1000
-    #print("Takes on average, %.1f microseconds" % (timeit.timeit(test_rand_h0const(), number=n) * 1e6 / n))
-
-    # import matplotlib.pyplot as plt
-    # nvals = 100
-    # sigmas = np.empty((nvals, 9))
-    # oms = np.linspace(0.2,0.4,nvals)
-    # for i, om in enumerate(oms):
-    #     sigmas[i] = PT_generator.get_data(om)[0:9]
-    #
-    # plt.plot(oms, sigmas[0:, 0], label=r"$\Sigma^{2}$")
-    # plt.plot(oms, sigmas[0:, 1], label=r"$\Sigma^{2}_{dd}$")
-    # plt.plot(oms, sigmas[0:, 2], label=r"$\Sigma^{2}_{ss}$")
-    # plt.plot(oms, sigmas[0:, 3], label=r"$\Sigma^{2}_{nl}$")
-    # plt.plot(oms, sigmas[0:, 4], label=r"$\Sigma^{2}_{dd,nl}$")
-    # plt.plot(oms, sigmas[0:, 5], label=r"$\Sigma^{2}_{sd,nl}$")
-    # plt.plot(oms, sigmas[0:, 6], label=r"$\Sigma^{2}_{ss,nl}$")
-    # plt.plot(oms, sigmas[0:, 7], label=r"$\Sigma^{2}_{dd,rs}$")
-    # plt.plot(oms, sigmas[0:, 8], label=r"$\Sigma^{2}_{ss,rs}$")
-    # plt.ylim(0.0, 50.0)
-    # plt.legend()
-    # plt.show()
-    #
-    # plt.plot(PT_generator.CAMBGenerator.ks, PT_generator.get_data(0.2)[9], label=r"$R_{1}(\Omega_{m}=0.2)$")
-    # plt.plot(PT_generator.CAMBGenerator.ks, PT_generator.get_data(0.3)[9], label=r"$R_{1}(\Omega_{m}=0.3)$")
-    # plt.plot(PT_generator.CAMBGenerator.ks, -PT_generator.get_data(0.2)[10], label=r"$-R_{2}(\Omega_{m}=0.2)$")
-    # plt.plot(PT_generator.CAMBGenerator.ks, -PT_generator.get_data(0.3)[10], label=r"$-R_{2}(\Omega_{m}=0.3)$")
-    # plt.ylim(1.0e-8, 1.0e5)
-    # plt.xscale("log")
-    # plt.yscale("log")
-    # plt.legend()
-    # plt.show()
-    #
-    # pk_lin = generator.get_data(0.3121)[1]
-    # pk_smooth_lin = smooth(generator.ks, pk_lin, method=PT_generator.smooth_type)
-    # plt.plot(PT_generator.CAMBGenerator.ks, generator.get_data(0.3121)[1], label=r"$P(k)$")
-    # plt.plot(PT_generator.CAMBGenerator.ks, pk_smooth_lin*(1.0 + PT_generator.get_data(0.3121)[11] + PT_generator.get_data(0.3121)[14]), label=r"$P_{sm,\delta \delta}(\Omega_{m}=0.3)$")
-    # plt.plot(PT_generator.CAMBGenerator.ks, pk_smooth_lin*(1.0 + PT_generator.get_data(0.3121)[12] + PT_generator.get_data(0.3121)[15]), label=r"$P_{sm,\delta \theta}(\Omega_{m}=0.3)$")
-    # plt.plot(PT_generator.CAMBGenerator.ks, pk_smooth_lin*(1.0 + PT_generator.get_data(0.3121)[13] + PT_generator.get_data(0.3121)[16]), label=r"$P_{sm,\theta \theta}(\Omega_{m}=0.3)$")
-    # plt.xscale("log")
-    # plt.yscale("log")
-    # plt.legend()
-    # plt.show()
->>>>>>> e0d5c79d
+        # plt.show()